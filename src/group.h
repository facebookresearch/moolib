--- conflicted
+++ resolved
@@ -526,13 +526,10 @@
   }
 
   ~AllReduceService() {
-<<<<<<< HEAD
+    close();
     while (activeOps) {
       std::this_thread::yield();
     }
-=======
-    close();
->>>>>>> 5f1092de
   }
 
   template<typename F, typename Op, typename... Args>
